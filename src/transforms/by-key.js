
import Text from '../models/text'
import Normalize from '../utils/normalize'
import uid from '../utils/uid'

/**
 * Add mark to text at `offset` and `length` in node by `key`.
 *
 * @param {Transform} transform
 * @param {String} key
 * @param {Number} offset
 * @param {Number} length
 * @param {Mixed} mark
 * @return {Transform}
 */

export function addMarkByKey(transform, key, offset, length, mark) {
  mark = Normalize.mark(mark)
  const { state } = transform
  const { document } = state
  const path = document.getPath(key)
  return transform.addMarkOperation(path, offset, length, mark)
}

/**
 * Insert a `node` at `index` in a node by `key`.
 *
 * @param {Transform} transform
 * @param {String} key
 * @param {Number} index
 * @param {Node} node
 * @return {Transform}
 */

export function insertNodeByKey(transform, key, index, node) {
  const { state } = transform
  const { document } = state
  const path = document.getPath(key)
  const newPath = path.slice().push(index)

  transform.insertNodeOperation(path, index, node)

  // If the node is an inline void, the parent is a block, and the node will be
  // inserted at the block's edge, we need to add surrounding text nodes.
  if (node.kind == 'inline' && node.isVoid) {
    const parent = document.assertDescendant(key)

    if (index == 0) {
      const text = Text.create()
      transform.insertNodeByKey(key, index, text)
    }

    if (index == parent.nodes.size) {
      const text = Text.create()
      transform.insertNodeByKey(key, index + 1, text)
    }
  }

  // If the node is a text node, and it is insert next to a text node, it should
  // be joined with it.
  if (node.kind == 'text') {
    const parent = document.assertDescendant(key)
    const previous = index == 0 ? null : parent.nodes.get(index - 1)
    const next = parent.nodes.get(index)

    if (next && next.kind == 'text') {
      transform.joinNodeByKey(next.key, node.key)
    }

    if (previous && previous.kind == 'text') {
      transform.joinNodeByKey(node.key, previous.key)
    }
  }

  return transform
}

/**
 * Insert `text` at `offset` in node by `key`.
 *
 * @param {Transform} transform
 * @param {String} key
 * @param {Number} offset
 * @param {String} text
 * @param {Set} marks (optional)
 * @return {Transform}
 */

export function insertTextByKey(transform, key, offset, text, marks) {
  const { state } = transform
  const { document } = state
  const path = document.getPath(key)
  return transform.insertTextOperation(path, offset, text, marks)
}

/**
 * Join a node by `key` with a node `withKey`.
 *
 * @param {Transform} transform
 * @param {String} key
 * @param {String} withKey
 * @return {Transform}
 */

export function joinNodeByKey(transform, key, withKey) {
  const { state } = transform
  const { document } = state
  const path = document.getPath(key)
  const withPath = document.getPath(withKey)
  return transform.joinNodeOperation(path, withPath)
}

/**
 * Move a node by `key` to a new parent by `key` and `index`.
 *
 * @param {Transform} transform
 * @param {String} key
 * @param {String} newKey
 * @param {Number} index
 * @return {Transform}
 */

export function moveNodeByKey(transform, key, newKey, newIndex) {
  const { state } = transform
  const { document } = state
  const node = document.assertDescendant(key)
  const prevParent = document.getParent(key)
  const path = document.getPath(key)
  const newPath = document.getPath(newKey)
  const parent = document.key == newKey ? document : document.assertDescendant(newKey)
  const previous = newIndex == 0 ? null : parent.nodes.get(newIndex - 1)
  const next = parent.nodes.get(newIndex)
  transform.moveNodeOperation(path, newPath, newIndex)

  // If the node to move is a text node, and it will be moved adjacent to
  // another text node, join them together.
  if (node.kind == 'text') {
    if (next && next.kind == 'text') {
      transform.joinNodeByKey(next.key, node.key)
    }

    if (previous && previous.kind == 'text') {
      transform.joinNodeByKey(node.key, previous.key)
    }
  }

  // If the node to be moved is the last child of its parent, then create a new
  // empty text node in its place.
  if (prevParent.nodes.size == 1) {
    if (prevParent.kind == 'block') {
      const text = Text.create()
      transform.insertNodeByKey(prevParent.key, 0, text)
    } else {
      transform.removeNodeByKey(prevParent.key)
    }
  }

  return transform
}

/**
 * Remove mark from text at `offset` and `length` in node by `key`.
 *
 * @param {Transform} transform
 * @param {String} key
 * @param {Number} offset
 * @param {Number} length
 * @param {Mark} mark
 * @return {Transform}
 */

export function removeMarkByKey(transform, key, offset, length, mark) {
  mark = Normalize.mark(mark)
  const { state } = transform
  const { document } = state
  const path = document.getPath(key)
  return transform.removeMarkOperation(path, offset, length, mark)
}

/**
 * Remove a node by `key`.
 *
 * @param {Transform} transform
 * @param {String} key
 * @return {Transform}
 */

export function removeNodeByKey(transform, key) {
  const { state } = transform
  let { document } = state
  const node = document.assertDescendant(key)
  const path = document.getPath(key)
  const parent = document.getParent(key)
  const previous = document.getPreviousSibling(key)
  const next = document.getNextSibling(key)
  transform.removeNodeOperation(path)

  // If there are no more remaining nodes in the parent, re-add an empty text
  // node so that we guarantee to always have text nodes as the tree's leaves.
  if (parent.nodes.size == 1) {
    const text = Text.create()
    transform.insertNodeByKey(parent.key, 0, text)
  }

  // If the previous and next siblings are both text nodes, join them.
  if (
    (previous && previous.kind == 'text') &&
    (next && next.kind == 'text')
  ) {
    transform.joinNodeByKey(next.key, previous.key)
  }

  return transform
}

/**
 * Remove text at `offset` and `length` in node by `key`.
 *
 * @param {Transform} transform
 * @param {String} key
 * @param {Number} offset
 * @param {Number} length
 * @return {Transform}
 */

export function removeTextByKey(transform, key, offset, length) {
  const { state } = transform
  let { document } = state
  const path = document.getPath(key)
  transform.removeTextOperation(path, offset, length)

  // If the text node is now empty, we might need to remove more nodes.
  document = transform.state.document
  const node = document.getDescendant(key)
  const parent = document.getParent(key)
  const previous = document.getPreviousSibling(key)
  const next = document.getNextSibling(key)

  // If the text node isn't empty, don't do anything more.
  if (node.text != '') {
    return transform
  }

  // If the empty text node is the only node remaining in a non-void inline,
  // remove the inline completely.
  if (
    parent.kind == 'inline' &&
    parent.isVoid == false &&
    parent.nodes.size == 1
  ) {
    transform.removeNodeByKey(parent.key)
  }

  // Otherwise, if the text node is not needed in the tree any more, remove it.
  else if (
    (previous && previous.isVoid == false) ||
    (next && next.isVoid == false)
  ) {
    transform.removeNodeByKey(key)
  }

  return transform
}

/**
 * Set `properties` on mark on text at `offset` and `length` in node by `key`.
 *
 * @param {Transform} transform
 * @param {String} key
 * @param {Number} offset
 * @param {Number} length
 * @param {Mark} mark
 * @return {Transform}
 */

export function setMarkByKey(transform, key, offset, length, mark, properties) {
  mark = Normalize.mark(mark)
  properties = Normalize.markProperties(properties)
  const { state } = transform
  const { document } = state
  const path = document.getPath(key)
  return transform.setMarkOperation(path, offset, length, mark, properties)
}

/**
 * Set `properties` on a node by `key`.
 *
 * @param {Transform} transform
 * @param {String} key
 * @param {Object || String} properties
 * @return {Transform}
 */

export function setNodeByKey(transform, key, properties) {
  properties = Normalize.nodeProperties(properties)
  const { state } = transform
  const { document } = state
  const node = document.assertDescendant(key)
  const parent = document.getParent(key)
  const index = parent.nodes.indexOf(node)
  const path = document.getPath(key)
  const previous = document.getPreviousSibling(key)
  const next = document.getNextSibling(key)
  transform.setNodeOperation(path, properties)

  // If the `isVoid` property is being changed to true, remove all of the node's
  // children, and add additional text nodes around it if necessary.
  if (properties.isVoid == true && node.isVoid == false) {
    node.nodes.forEach((child) => {
      transform.removeNodeByKey(child.key)
    })

    if (node.kind == 'inline') {
      if (!next) {
        const text = Text.create()
        transform.insertNodeByKey(parent.key, index + 1, text)
      }

      if (!previous) {
        const text = Text.create()
        transform.insertNodeByKey(parent.key, index, text)
      }
    }
  }

  // If the `isVoid` property is being changed to `false` and the node is an
  // inline node, remove any additional unnecessary text around it.
  if (
    properties.isVoid == false &&
    node.isVoid == true &&
    node.kind == 'inline'
  ) {
    if (
      previous &&
      previous.kind == 'text' &&
      previous.text == ''
    ) {
      transform.removeNodeByKey(previous.key)
    }

    if (
      next &&
      next.kind == 'text' &&
      next.text == ''
    ) {
      transform.removeNodeByKey(next.key)
    }
  }

  return transform
}

/**
 * Split a node by `key` at `offset`.
 *
 * @param {Transform} transform
 * @param {String} key
 * @param {Number} offset
 * @return {Transform}
 */

export function splitNodeByKey(transform, key, offset) {
  let { state } = transform
  let { document } = state
  const path = document.getPath(key)
<<<<<<< HEAD
  return transform.splitNodeOperation(path, offset)
}

/**
 * Unwrap content from an inline parent with `properties`.
 *
 * @param {Transform} transform
 * @param {String} key
 * @param {Object or String} properties
 * @return {Transform}
 */

export function unwrapInlineByKey(transform, key, properties) {
  const { state } = transform
  const { document, selection } = state
  const node = document.assertDescendant(key)
  const range = selection.moveToRangeOf(node)
  return transform.unwrapInline(range, properties)
=======
  transform.splitNodeOperation(path, offset)

  // Traverse the nodes on both sides of the split, ensuring that there are no
  // empty inline nodes, or empty text nodes that should be removed.
  state = transform.state
  document = state.document
  const parent = document.getParent(key)

  // Define an iterator that will apply normalization transforms.
  parent.filterDescendants((d) => {

    // We don't need to do any normalization for block nodes.
    if (d.kind == 'block') {
      return
    }

    // If an inline void node has no text, add a space character.
    if (
      d.kind == 'inline' &&
      d.text == '' &&
      d.isVoid == true
    ) {
      transform.insertTextByKey(d.key, 0, ' ')
    }

    // If an non-void inline node has no text now, remove it.
    if (
      d.kind == 'inline' &&
      d.text == '' &&
      d.isVoid == false
    ) {
      transform.removeNodeByKey(d.key)
    }

    // Check to ensure that extra empty text nodes are preserved around inline
    // void nodes.
    if (
      d.kind == 'inline' &&
      d.isVoid == true
    ) {
      const previous = document.getPreviousSibling(d)
      const next = document.getNextSibling(d)

      if (
        (!previous) ||
        (previous.kind == 'block' || previous.kind == 'inline' && previous.isVoid)
      ) {
        const p = document.getParent(d)
        const index = p.nodes.indexOf(d)
        const text = Text.create()
        transform.insertNodeByKey(p, index, text)
      }

      if (
        (!next) ||
        (next.kind == 'block' || next.kind == 'inline' && next.isVoid)
      ) {
        const p = document.getParent(d)
        const index = p.nodes.indexOf(d)
        const text = Text.create()
        transform.insertNodeByKey(p, index + 1, text)
      }
    }

    // If an empty text node is adjacent to an non-void inline node, remove it.
    if (
      d.kind == 'text' &&
      d.text == ''
    ) {
      const previous = document.getPreviousSibling(d)
      const next = document.getNextSibling(d)

      if (
        (previous && previous.kind == 'inline' && previous.isVoid == false) ||
        (next && next.kind == 'inline' && next.isVoid == false)
      ) {
        transform.removeNodeByKey(d.key)
      }
    }
  })

  // Return the transform.
  return transform
>>>>>>> 81bb5ea8
}<|MERGE_RESOLUTION|>--- conflicted
+++ resolved
@@ -363,26 +363,6 @@
   let { state } = transform
   let { document } = state
   const path = document.getPath(key)
-<<<<<<< HEAD
-  return transform.splitNodeOperation(path, offset)
-}
-
-/**
- * Unwrap content from an inline parent with `properties`.
- *
- * @param {Transform} transform
- * @param {String} key
- * @param {Object or String} properties
- * @return {Transform}
- */
-
-export function unwrapInlineByKey(transform, key, properties) {
-  const { state } = transform
-  const { document, selection } = state
-  const node = document.assertDescendant(key)
-  const range = selection.moveToRangeOf(node)
-  return transform.unwrapInline(range, properties)
-=======
   transform.splitNodeOperation(path, offset)
 
   // Traverse the nodes on both sides of the split, ensuring that there are no
@@ -466,5 +446,21 @@
 
   // Return the transform.
   return transform
->>>>>>> 81bb5ea8
+}
+
+/**
+ * Unwrap content from an inline parent with `properties`.
+ *
+ * @param {Transform} transform
+ * @param {String} key
+ * @param {Object or String} properties
+ * @return {Transform}
+ */
+
+export function unwrapInlineByKey(transform, key, properties) {
+  const { state } = transform
+  const { document, selection } = state
+  const node = document.assertDescendant(key)
+  const range = selection.moveToRangeOf(node)
+  return transform.unwrapInline(range, properties)
 }