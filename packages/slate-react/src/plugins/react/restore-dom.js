<<<<<<< HEAD
/**
 * Makes sure that on the next Content `render` the DOM is restored.
 * This gets us around issues where the DOM is in a different state than
 * React's virtual DOM and would crash.
 */
=======
function RestoreDOMPlugin() {
  /**
   * Makes sure that on the next Content `render` the DOM is restored.
   * This gets us around issues where the DOM is in a different state than
   * React's virtual DOM and would crash.
   *
   * @param {Editor} editor
   */

  function restoreDOM(editor) {
    const tmp = editor.tmp.contentRef.current.tmp
    tmp.contentKey = tmp.contentKey + 1
  }
>>>>>>> c42d84db

function RestoreDOMPlugin() {
  return {
    restoreDOM: (fn, editor) => () => {
      editor.setState({ contentKey: editor.state.contentKey + 1 })
    },
  }
}

export default RestoreDOMPlugin<|MERGE_RESOLUTION|>--- conflicted
+++ resolved
@@ -1,29 +1,13 @@
-<<<<<<< HEAD
 /**
  * Makes sure that on the next Content `render` the DOM is restored.
  * This gets us around issues where the DOM is in a different state than
  * React's virtual DOM and would crash.
  */
-=======
-function RestoreDOMPlugin() {
-  /**
-   * Makes sure that on the next Content `render` the DOM is restored.
-   * This gets us around issues where the DOM is in a different state than
-   * React's virtual DOM and would crash.
-   *
-   * @param {Editor} editor
-   */
-
-  function restoreDOM(editor) {
-    const tmp = editor.tmp.contentRef.current.tmp
-    tmp.contentKey = tmp.contentKey + 1
-  }
->>>>>>> c42d84db
 
 function RestoreDOMPlugin() {
   return {
     restoreDOM: (fn, editor) => () => {
-      editor.setState({ contentKey: editor.state.contentKey + 1 })
+      editor.tmp.contentRef.current.tmp++
     },
   }
 }
